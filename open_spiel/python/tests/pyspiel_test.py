--- conflicted
+++ resolved
@@ -85,11 +85,8 @@
         "quoridor",
         "repeated_game",
         "skat",
-<<<<<<< HEAD
         "start_at",
-=======
         "solitaire",
->>>>>>> b403d501
         "tic_tac_toe",
         "tiny_bridge_2p",
         "tiny_bridge_4p",
